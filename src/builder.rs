use crate::graphql::*;
use crate::gson;
use crate::parser_util::*;
use crate::sql_types::*;
use graphql_parser::query::*;
use serde::Serialize;
use std::collections::HashMap;
use std::str::FromStr;
use std::sync::Arc;

#[derive(Clone, Debug)]
pub struct InsertBuilder {
    pub alias: String,

    // args
    pub objects: Vec<InsertRowBuilder>,

    // metadata
    pub table: Arc<Table>,

    //fields
    pub selections: Vec<InsertSelection>,
}

#[derive(Clone, Debug)]
pub struct InsertRowBuilder {
    // String is Column name
    pub row: HashMap<String, InsertElemValue>,
}

#[derive(Clone, Debug)]
pub enum InsertElemValue {
    Default, // Equivalent to gson::Absent
    Value(serde_json::Value),
}

#[allow(clippy::large_enum_variant)]
#[derive(Clone, Debug)]
pub enum InsertSelection {
    AffectedCount { alias: String },
    Records(NodeBuilder),
    Typename { alias: String, typename: String },
}

fn read_argument<'a, T>(
    arg_name: &str,
    field: &__Field,
    query_field: &graphql_parser::query::Field<'a, T>,
    variables: &serde_json::Value,
) -> Result<gson::Value, String>
where
    T: Text<'a> + Eq + AsRef<str>,
{
    let input_value: __InputValue = match field.get_arg(arg_name) {
        Some(arg) => arg,
        None => return Err(format!("Internal error 1: {}", arg_name)),
    };

    let user_input: Option<&graphql_parser::query::Value<'a, T>> = query_field
        .arguments
        .iter()
        .filter(|(input_arg_name, _)| input_arg_name.as_ref() == arg_name)
        .map(|(_, v)| v)
        .next();

    let user_json_unvalidated = match user_input {
        None => gson::Value::Absent,
        Some(val) => to_gson(val, variables)?,
    };

    let user_json_validated = validate_arg_from_type(&input_value.type_(), &user_json_unvalidated)?;
    Ok(user_json_validated)
}

fn read_argument_at_most<'a, T>(
    field: &__Field,
    query_field: &graphql_parser::query::Field<'a, T>,
    variables: &serde_json::Value,
) -> Result<i64, String>
where
    T: Text<'a> + Eq + AsRef<str>,
{
    let at_most: gson::Value = read_argument("atMost", field, query_field, variables)
        .unwrap_or(gson::Value::Number(gson::Number::Integer(1)));
    match at_most {
        gson::Value::Number(gson::Number::Integer(x)) => Ok(x),
        _ => Err("Internal Error: failed to parse validated atFirst".to_string()),
    }
}

fn parse_node_id(encoded: gson::Value) -> Result<NodeIdInstance, String> {
    extern crate base64;
    use std::str;

    let node_id_base64_encoded_string: String = match encoded {
        gson::Value::String(s) => s,
        _ => return Err("Invalid value passed to nodeId argument, Error 1".to_string()),
    };

    let node_id_json_string_utf8: Vec<u8> = base64::decode(node_id_base64_encoded_string)
        .map_err(|_| "Invalid value passed to nodeId argument. Error 2".to_string())?;

    let node_id_json_string: &str = str::from_utf8(&node_id_json_string_utf8)
        .map_err(|_| "Invalid value passed to nodeId argument. Error 3".to_string())?;

    let node_id_json: serde_json::Value = serde_json::from_str(node_id_json_string)
        .map_err(|_| "Invalid value passed to nodeId argument. Error 4".to_string())?;

    match node_id_json {
        serde_json::Value::Array(x_arr) => {
            if x_arr.len() < 3 {
                return Err("Invalid value passed to nodeId argument. Error 5".to_string());
            }

            let mut x_arr_iter = x_arr.into_iter();
            let schema_name = match x_arr_iter.next().unwrap() {
                serde_json::Value::String(s) => s,
                _ => {
                    return Err("Invalid value passed to nodeId argument. Error 6".to_string());
                }
            };

            let table_name = match x_arr_iter.next().unwrap() {
                serde_json::Value::String(s) => s,
                _ => {
                    return Err("Invalid value passed to nodeId argument. Error 7".to_string());
                }
            };
            let values: Vec<serde_json::Value> = x_arr_iter.collect();

            // Popuate a NodeIdInstance
            Ok(NodeIdInstance {
                schema_name,
                table_name,
                values,
            })
        }
        _ => Err("Invalid value passed to nodeId argument. Error 10".to_string()),
    }
}

fn read_argument_node_id<'a, T>(
    field: &__Field,
    query_field: &graphql_parser::query::Field<'a, T>,
    variables: &serde_json::Value,
) -> Result<NodeIdInstance, String>
where
    T: Text<'a> + Eq + AsRef<str>,
{
    // nodeId is a base64 encoded string of [schema, table, pkey_val1, pkey_val2, ...]
    let node_id_base64_encoded_json_string: gson::Value =
        read_argument("nodeId", field, query_field, variables)?;

    parse_node_id(node_id_base64_encoded_json_string)
}

fn read_argument_objects<'a, T>(
    field: &__Field,
    query_field: &graphql_parser::query::Field<'a, T>,
    variables: &serde_json::Value,
) -> Result<Vec<InsertRowBuilder>, String>
where
    T: Text<'a> + Eq + AsRef<str>,
{
    // [{"name": "bob", "email": "a@b.com"}, {..}]
    let validated: gson::Value = read_argument("objects", field, query_field, variables)?;

    // [<Table>OrderBy!]
    let insert_type: InsertInputType =
        match field.get_arg("objects").unwrap().type_().unmodified_type() {
            __Type::InsertInput(insert_type) => insert_type,
            _ => return Err("Could not locate Insert Entity type".to_string()),
        };

    let mut objects: Vec<InsertRowBuilder> = vec![];

    let insert_type_field_map = input_field_map(&__Type::InsertInput(insert_type));

    // validated user input kv map
    match validated {
        gson::Value::Absent | gson::Value::Null => (),
        gson::Value::Array(x_arr) => {
            for row in x_arr.iter() {
                let mut column_elems: HashMap<String, InsertElemValue> = HashMap::new();

                match row {
                    gson::Value::Absent | gson::Value::Null => continue,
                    gson::Value::Object(obj) => {
                        for (column_field_name, col_input_value) in obj.iter() {
                            let column_input_value: &__InputValue =
                                match insert_type_field_map.get(column_field_name) {
                                    Some(input_field) => input_field,
                                    None => return Err("Insert re-validation error 3".to_string()),
                                };

                            match &column_input_value.sql_type {
                                Some(NodeSQLType::Column(col)) => {
                                    let insert_col_builder = match col_input_value {
                                        gson::Value::Absent => InsertElemValue::Default,
                                        _ => InsertElemValue::Value(gson::gson_to_json(
                                            col_input_value,
                                        )?),
                                    };
                                    column_elems.insert(col.name.clone(), insert_col_builder);
                                }
                                _ => return Err("Insert re-validation error 4".to_string()),
                            }
                        }
                    }
                    _ => return Err("Insert re-validation errror 1".to_string()),
                }

                let insert_row_builder = InsertRowBuilder { row: column_elems };
                objects.push(insert_row_builder);
            }
        }
        _ => return Err("Insert re-validation errror".to_string()),
    };

    if objects.is_empty() {
        return Err("At least one record must be provided to objects".to_string());
    }
    Ok(objects)
}

pub fn to_insert_builder<'a, T>(
    field: &__Field,
    query_field: &graphql_parser::query::Field<'a, T>,
    fragment_definitions: &Vec<FragmentDefinition<'a, T>>,
    variables: &serde_json::Value,
) -> Result<InsertBuilder, String>
where
    T: Text<'a> + Eq + AsRef<str>,
{
    let type_ = field.type_().unmodified_type();
    let type_name = type_
        .name()
        .ok_or("Encountered type without name in connection builder")?;
    let field_map = field_map(&type_);
    let alias = alias_or_name(query_field);

    match &type_ {
        __Type::InsertResponse(xtype) => {
            // Raise for disallowed arguments
            restrict_allowed_arguments(vec!["objects"], query_field)?;

            let objects: Vec<InsertRowBuilder> =
                read_argument_objects(field, query_field, variables)?;

            let mut builder_fields: Vec<InsertSelection> = vec![];

            let selection_fields = normalize_selection_set(
                &query_field.selection_set,
                fragment_definitions,
                &type_name,
                variables,
            )?;

            for selection_field in selection_fields {
                match field_map.get(selection_field.name.as_ref()) {
                    None => return Err("unknown field in insert".to_string()),
                    Some(f) => builder_fields.push(match f.name().as_ref() {
                        "affectedCount" => InsertSelection::AffectedCount {
                            alias: alias_or_name(selection_field),
                        },
                        "records" => {
                            let node_builder = to_node_builder(
                                f,
                                selection_field,
                                fragment_definitions,
                                variables,
                            );
                            InsertSelection::Records(node_builder?)
                        }
                        "__typename" => InsertSelection::Typename {
                            alias: alias_or_name(selection_field),
                            typename: xtype.name().unwrap(),
                        },
                        _ => return Err("unexpected field type on insert response".to_string()),
                    }),
                }
            }
            Ok(InsertBuilder {
                alias,
                table: Arc::clone(&xtype.table),
                objects,
                selections: builder_fields,
            })
        }
        _ => Err(format!(
            "can not build query for non-insert type {:?}",
            type_.name()
        )),
    }
}

#[derive(Clone, Debug)]
pub struct UpdateBuilder {
    pub alias: String,

    // args
    pub filter: FilterBuilder,
    pub set: SetBuilder,
    pub at_most: i64,

    // metadata
    pub table: Arc<Table>,

    //fields
    pub selections: Vec<UpdateSelection>,
}

#[derive(Clone, Debug)]
pub struct SetBuilder {
    // String is Column name
    pub set: HashMap<String, serde_json::Value>,
}

#[allow(clippy::large_enum_variant)]
#[derive(Clone, Debug)]
pub enum UpdateSelection {
    AffectedCount { alias: String },
    Records(NodeBuilder),
    Typename { alias: String, typename: String },
}

fn read_argument_set<'a, T>(
    field: &__Field,
    query_field: &graphql_parser::query::Field<'a, T>,
    variables: &serde_json::Value,
) -> Result<SetBuilder, String>
where
    T: Text<'a> + Eq + AsRef<str>,
{
    let validated: gson::Value = read_argument("set", field, query_field, variables)?;

    let update_type: UpdateInputType = match field.get_arg("set").unwrap().type_().unmodified_type()
    {
        __Type::UpdateInput(type_) => type_,
        _ => return Err("Could not locate update entity type".to_string()),
    };

    let mut set: HashMap<String, serde_json::Value> = HashMap::new();

    let update_type_field_map = input_field_map(&__Type::UpdateInput(update_type));

    // validated user input kv map
    match validated {
        gson::Value::Absent | gson::Value::Null => (),
        gson::Value::Object(obj) => {
            for (column_field_name, col_input_value) in obj.iter() {
                // If value is absent, skip it. Nulls are handled as literals
                if col_input_value == &gson::Value::Absent {
                    continue;
                }
                let column_input_value: &__InputValue =
                    match update_type_field_map.get(column_field_name) {
                        Some(input_field) => input_field,
                        None => return Err("Update re-validation error 3".to_string()),
                    };

                match &column_input_value.sql_type {
                    Some(NodeSQLType::Column(col)) => {
                        set.insert(col.name.clone(), gson::gson_to_json(col_input_value)?);
                    }
                    _ => return Err("Update re-validation error 4".to_string()),
                }
            }
        }
        _ => return Err("Update re-validation errror".to_string()),
    };

    if set.is_empty() {
        return Err("At least one mapping must be provided to set argument".to_string());
    }

    Ok(SetBuilder { set })
}

pub fn to_update_builder<'a, T>(
    field: &__Field,
    query_field: &graphql_parser::query::Field<'a, T>,
    fragment_definitions: &Vec<FragmentDefinition<'a, T>>,
    variables: &serde_json::Value,
) -> Result<UpdateBuilder, String>
where
    T: Text<'a> + Eq + AsRef<str>,
{
    let type_ = field.type_().unmodified_type();
    let type_name = type_
        .name()
        .ok_or("Encountered type without name in update builder")?;
    let field_map = field_map(&type_);
    let alias = alias_or_name(query_field);

    match &type_ {
        __Type::UpdateResponse(xtype) => {
            // Raise for disallowed arguments
            restrict_allowed_arguments(vec!["set", "filter", "atMost"], query_field)?;

            let set: SetBuilder = read_argument_set(field, query_field, variables)?;
            let filter: FilterBuilder = read_argument_filter(field, query_field, variables)?;
            let at_most: i64 = read_argument_at_most(field, query_field, variables)?;

            let mut builder_fields: Vec<UpdateSelection> = vec![];

            let selection_fields = normalize_selection_set(
                &query_field.selection_set,
                fragment_definitions,
                &type_name,
                variables,
            )?;

            for selection_field in selection_fields {
                match field_map.get(selection_field.name.as_ref()) {
                    None => return Err("unknown field in update".to_string()),
                    Some(f) => builder_fields.push(match f.name().as_ref() {
                        "affectedCount" => UpdateSelection::AffectedCount {
                            alias: alias_or_name(selection_field),
                        },
                        "records" => {
                            let node_builder = to_node_builder(
                                f,
                                selection_field,
                                fragment_definitions,
                                variables,
                            );
                            UpdateSelection::Records(node_builder?)
                        }
                        "__typename" => UpdateSelection::Typename {
                            alias: alias_or_name(selection_field),
                            typename: xtype.name().unwrap(),
                        },
                        _ => return Err("unexpected field type on update response".to_string()),
                    }),
                }
            }
            Ok(UpdateBuilder {
                alias,
                filter,
                set,
                at_most,
                table: Arc::clone(&xtype.table),
                selections: builder_fields,
            })
        }
        _ => Err(format!(
            "can not build query for non-update type {:?}",
            type_.name()
        )),
    }
}

#[derive(Clone, Debug)]
pub struct DeleteBuilder {
    pub alias: String,

    // args
    pub filter: FilterBuilder,
    pub at_most: i64,

    // metadata
    pub table: Arc<Table>,

    //fields
    pub selections: Vec<DeleteSelection>,
}

#[allow(clippy::large_enum_variant)]
#[derive(Clone, Debug)]
pub enum DeleteSelection {
    AffectedCount { alias: String },
    Records(NodeBuilder),
    Typename { alias: String, typename: String },
}

pub fn to_delete_builder<'a, T>(
    field: &__Field,
    query_field: &graphql_parser::query::Field<'a, T>,
    fragment_definitions: &Vec<FragmentDefinition<'a, T>>,
    variables: &serde_json::Value,
) -> Result<DeleteBuilder, String>
where
    T: Text<'a> + Eq + AsRef<str>,
{
    let type_ = field.type_().unmodified_type();
    let type_name = type_
        .name()
        .ok_or("Encountered type without name in delete builder")?;
    let field_map = field_map(&type_);
    let alias = alias_or_name(query_field);

    match &type_ {
        __Type::DeleteResponse(xtype) => {
            // Raise for disallowed arguments
            restrict_allowed_arguments(vec!["filter", "atMost"], query_field)?;

            let filter: FilterBuilder = read_argument_filter(field, query_field, variables)?;
            let at_most: i64 = read_argument_at_most(field, query_field, variables)?;

            let mut builder_fields: Vec<DeleteSelection> = vec![];

            let selection_fields = normalize_selection_set(
                &query_field.selection_set,
                fragment_definitions,
                &type_name,
                variables,
            )?;

            for selection_field in selection_fields {
                match field_map.get(selection_field.name.as_ref()) {
                    None => return Err("unknown field in delete".to_string()),
                    Some(f) => builder_fields.push(match f.name().as_ref() {
                        "affectedCount" => DeleteSelection::AffectedCount {
                            alias: alias_or_name(selection_field),
                        },
                        "records" => {
                            let node_builder = to_node_builder(
                                f,
                                selection_field,
                                fragment_definitions,
                                variables,
                            );
                            DeleteSelection::Records(node_builder?)
                        }
                        "__typename" => DeleteSelection::Typename {
                            alias: alias_or_name(selection_field),
                            typename: xtype.name().unwrap(),
                        },
                        _ => return Err("unexpected field type on delete response".to_string()),
                    }),
                }
            }
            Ok(DeleteBuilder {
                alias,
                filter,
                at_most,
                table: Arc::clone(&xtype.table),
                selections: builder_fields,
            })
        }
        _ => Err(format!(
            "can not build query for non-delete type {:?}",
            type_.name()
        )),
    }
}

#[derive(Clone, Debug)]
pub struct ConnectionBuilderSource {
    pub table: Arc<Table>,
    pub fkey: Option<ForeignKeyReversible>,
}

#[derive(Clone, Debug)]
pub struct ConnectionBuilder {
    pub alias: String,

    // args
    pub first: Option<u64>,
    pub last: Option<u64>,
    pub before: Option<Cursor>,
    pub after: Option<Cursor>,
    pub filter: FilterBuilder,
    pub order_by: OrderByBuilder,

    // metadata
    pub source: ConnectionBuilderSource,

    //fields
    pub selections: Vec<ConnectionSelection>,

    pub max_rows: u64,
}

#[derive(Clone, Debug)]
pub enum CompoundFilterBuilder {
    And(Vec<FilterBuilderElem>),
    Or(Vec<FilterBuilderElem>),
    Not(FilterBuilderElem),
}

#[derive(Clone, Debug)]
pub enum FilterBuilderElem {
    Column {
        column: Arc<Column>,
        op: FilterOp,
        value: serde_json::Value, //String, // string repr castable by postgres
    },
    NodeId(NodeIdInstance),
    Compound(Box<CompoundFilterBuilder>),
}

#[derive(Clone, Debug)]
pub struct FilterBuilder {
    pub elems: Vec<FilterBuilderElem>,
}

#[derive(Clone, Debug)]
pub enum OrderDirection {
    AscNullsFirst,
    AscNullsLast,
    DescNullsFirst,
    DescNullsLast,
}

impl OrderDirection {
    pub fn nulls_first(&self) -> bool {
        match self {
            Self::AscNullsFirst => true,
            Self::AscNullsLast => false,
            Self::DescNullsFirst => true,
            Self::DescNullsLast => false,
        }
    }

    pub fn is_asc(&self) -> bool {
        match self {
            Self::AscNullsFirst => true,
            Self::AscNullsLast => true,
            Self::DescNullsFirst => false,
            Self::DescNullsLast => false,
        }
    }
}

impl FromStr for OrderDirection {
    type Err = String;

    fn from_str(input: &str) -> Result<Self, Self::Err> {
        match input {
            "AscNullsFirst" => Ok(Self::AscNullsFirst),
            "AscNullsLast" => Ok(Self::AscNullsLast),
            "DescNullsFirst" => Ok(Self::DescNullsFirst),
            "DescNullsLast" => Ok(Self::DescNullsLast),
            _ => Err(format!("Invalid order operation {}", input)),
        }
    }
}
impl OrderDirection {
    pub fn reverse(&self) -> Self {
        match self {
            Self::AscNullsFirst => Self::DescNullsLast,
            Self::AscNullsLast => Self::DescNullsFirst,
            Self::DescNullsFirst => Self::AscNullsLast,
            Self::DescNullsLast => Self::AscNullsFirst,
        }
    }
}

impl OrderByBuilderElem {
    fn reverse(&self) -> Self {
        Self {
            column: Arc::clone(&self.column),
            direction: self.direction.reverse(),
        }
    }
}

impl OrderByBuilder {
    pub fn reverse(&self) -> Self {
        Self {
            elems: self.elems.iter().map(|x| x.reverse()).collect(),
        }
    }
}

#[derive(Clone, Debug)]
pub struct CursorElement {
    pub value: serde_json::Value,
}
#[derive(Clone, Debug)]
pub struct Cursor {
    pub elems: Vec<CursorElement>,
}

impl FromStr for Cursor {
    type Err = String;

    fn from_str(input: &str) -> Result<Self, Self::Err> {
        extern crate base64;
        use std::str;

        match base64::decode(input) {
            Ok(vec_u8) => match str::from_utf8(&vec_u8) {
                Ok(v) => {
                    let mut elems: Vec<CursorElement> = vec![];
                    match serde_json::from_str(v) {
                        Ok(json) => match json {
                            serde_json::Value::Array(x_arr) => {
                                for x in &x_arr {
                                    let element = CursorElement { value: x.clone() };
                                    elems.push(element);
                                }
                                Ok(Cursor { elems })
                            }
                            _ => Err("Failed to decode cursor, error 4".to_string()),
                        },
                        Err(_) => Err("Failed to decode cursor, error 3".to_string()),
                    }
                }
                Err(_) => Err("Failed to decode cursor, error 2".to_string()),
            },
            Err(_) => Err("Failed to decode cursor, error 1".to_string()),
        }
    }
}

#[derive(Clone, Debug)]
pub struct OrderByBuilderElem {
    pub column: Arc<Column>,
    pub direction: OrderDirection,
}

#[derive(Clone, Debug)]
pub struct OrderByBuilder {
    pub elems: Vec<OrderByBuilderElem>,
}

#[derive(Clone, Debug)]
pub struct PageInfoBuilder {
    pub alias: String,
    pub selections: Vec<PageInfoSelection>,
}

#[derive(Clone, Debug)]
pub enum PageInfoSelection {
    StartCursor { alias: String },
    EndCursor { alias: String },
    HasNextPage { alias: String },
    HasPreviousPage { alias: String },
    Typename { alias: String, typename: String },
}

#[derive(Clone, Debug)]
pub enum ConnectionSelection {
    TotalCount { alias: String },
    Edge(EdgeBuilder),
    PageInfo(PageInfoBuilder),
    Typename { alias: String, typename: String },
}

#[derive(Clone, Debug)]
pub struct EdgeBuilder {
    pub alias: String,
    pub selections: Vec<EdgeSelection>,
}

#[allow(clippy::large_enum_variant)]
#[derive(Clone, Debug)]
pub enum EdgeSelection {
    Cursor { alias: String },
    Node(NodeBuilder),
    Typename { alias: String, typename: String },
}

#[derive(Clone, Debug)]
pub struct NodeBuilder {
    // args
    pub node_id: Option<NodeIdInstance>,

    pub alias: String,

    // metadata
    pub table: Arc<Table>,
    pub fkey: Option<Arc<ForeignKey>>,
    pub reverse_reference: Option<bool>,

    pub selections: Vec<NodeSelection>,
}

#[derive(Clone, Debug)]
pub enum NodeSelection {
    Connection(ConnectionBuilder),
    Node(NodeBuilder),
    Column(ColumnBuilder),
    Function(FunctionBuilder),
    NodeId(NodeIdBuilder),
    Typename { alias: String, typename: String },
}

#[derive(Clone, Debug)]
pub struct NodeIdInstance {
    pub schema_name: String,
    pub table_name: String,
    // Vec matching length of "columns" representing primary key values
    pub values: Vec<serde_json::Value>,
}

#[derive(Clone, Debug)]
pub struct NodeIdBuilder {
    pub alias: String,
    pub schema_name: String,
    pub table_name: String,
    pub columns: Vec<Arc<Column>>,
}

#[derive(Clone, Debug)]
pub struct ColumnBuilder {
    pub alias: String,
    pub column: Arc<Column>,
}

#[derive(Clone, Debug)]
pub struct FunctionBuilder {
    pub alias: String,
    pub function: Arc<Function>,
    pub table: Arc<Table>,
    pub selection: FunctionSelection,
}

#[derive(Clone, Debug)]
pub enum FunctionSelection {
    ScalarSelf,
    Connection(ConnectionBuilder),
    Node(NodeBuilder),
}

fn restrict_allowed_arguments<'a, T>(
    arg_names: Vec<&str>,
    query_field: &graphql_parser::query::Field<'a, T>,
) -> Result<(), String>
where
    T: Text<'a> + Eq + AsRef<str>,
{
    let extra_keys: Vec<&str> = query_field
        .arguments
        .iter()
        .filter(|(input_arg_name, _)| !arg_names.contains(&input_arg_name.as_ref()))
        .map(|(name, _)| name.as_ref())
        .collect();

    match !extra_keys.is_empty() {
        true => Err(format!("Input contains extra keys {:?}", extra_keys)),
        false => Ok(()),
    }
}

/// Reads the "filter" argument
fn read_argument_filter<'a, T>(
    field: &__Field,
    query_field: &graphql_parser::query::Field<'a, T>,
    variables: &serde_json::Value,
) -> Result<FilterBuilder, String>
where
    T: Text<'a> + Eq + AsRef<str>,
{
    let validated: gson::Value = read_argument("filter", field, query_field, variables)?;

    let filter_type = field.get_arg("filter").unwrap().type_().unmodified_type();
    if !matches!(filter_type, __Type::FilterEntity(_)) {
        return Err("Could not locate Filter Entity type".to_string());
    }

    let filter_field_map = input_field_map(&filter_type);

    let filters = create_filters(&validated, &filter_field_map)?;

    Ok(FilterBuilder { elems: filters })
}

fn create_filters(
    validated: &gson::Value,
    filter_field_map: &HashMap<String, __InputValue>,
) -> Result<Vec<FilterBuilderElem>, String> {
    let mut filters = vec![];
    // validated user input kv map
    let kv_map = match validated {
        gson::Value::Absent | gson::Value::Null => return Ok(filters),
        gson::Value::Object(kv) => kv,
        _ => return Err("Filter re-validation errror".to_string()),
    };

    for (k, op_to_v) in kv_map {
        // k = str, v = {"eq": 1}
        let filter_iv: &__InputValue = match filter_field_map.get(k) {
            Some(filter_iv) => filter_iv,
            None => return Err("Filter re-validation error in filter_iv".to_string()),
        };

        match op_to_v {
            gson::Value::Absent | gson::Value::Null => continue,
            gson::Value::Object(filter_op_to_value_map) => {
                // key `NOT` can either be a compound filter or a column. We can find out which it is by
                // checking its type. If it is a NOT filter then its type will be __Type::FilterEntity(_)
                // else its type will be __Type::FilterType(_). Refer to the the method
                // crate::graphql::FilterEntityType::input_fields() method for details.
                let is_a_not_filter_type = matches!(filter_iv.type_(), __Type::FilterEntity(_));
                if k == NOT_FILTER_NAME && is_a_not_filter_type {
                    if let gson::Value::Object(_) = op_to_v {
                        let inner_filters = create_filters(op_to_v, filter_field_map)?;
                        // If there are no inner filters we avoid creating an argumentless NOT expression. i.e. avoid `NOT()`
                        if !inner_filters.is_empty() {
                            // Multiple inner filters are implicitly ANDed together
                            let inner_filter = FilterBuilderElem::Compound(Box::new(
                                CompoundFilterBuilder::And(inner_filters),
                            ));
                            let filter = FilterBuilderElem::Compound(Box::new(
                                CompoundFilterBuilder::Not(inner_filter),
                            ));
                            filters.push(filter);
                        }
                    } else {
                        return Err("Invalid NOT filter".to_string());
                    }
                } else {
                    for (filter_op_str, filter_val) in filter_op_to_value_map {
                        let filter_op = FilterOp::from_str(filter_op_str)?;

                        // Skip absent
                        // Technically nulls should be treated as literals. It will always filter out all rows
                        // val <op> null is never true
                        if filter_val == &gson::Value::Absent {
                            continue;
                        }

<<<<<<< HEAD
                        let filter_builder =
                            create_filter_builder_elem(filter_iv, filter_op, filter_val)?;
                        filters.push(filter_builder);
                    }
                }
=======
            // Skip absent
            // Technically nulls should be treated as literals. It will always filter out all rows
            // val <op> null is never true
            if filter_val == &gson::Value::Absent {
                continue;
>>>>>>> 8866e856
            }
            gson::Value::Array(values) if k == AND_FILTER_NAME || k == OR_FILTER_NAME => {
                // If there are no inner filters we avoid creating an argumentless AND/OR expression
                // which would have been anyways compiled away during transpilation
                if !values.is_empty() {
                    let mut compound_filters = Vec::with_capacity(values.len());
                    for value in values {
                        let inner_filters = create_filters(value, filter_field_map)?;
                        // Avoid argumentless AND
                        if !inner_filters.is_empty() {
                            // Multiple inner filters are implicitly ANDed together
                            let inner_filter = FilterBuilderElem::Compound(Box::new(
                                CompoundFilterBuilder::And(inner_filters),
                            ));
                            compound_filters.push(inner_filter);
                        }
                    }

                    let filter_builder = if k == AND_FILTER_NAME {
                        FilterBuilderElem::Compound(Box::new(CompoundFilterBuilder::And(
                            compound_filters,
                        )))
                    } else if k == OR_FILTER_NAME {
                        FilterBuilderElem::Compound(Box::new(CompoundFilterBuilder::Or(
                            compound_filters,
                        )))
                    } else {
                        return Err(
                            "Only `AND` and `OR` filters are allowed to take an array as input."
                                .to_string(),
                        );
                    };

                    filters.push(filter_builder);
                }
            }
            _ => return Err("Filter re-validation errror op_to_value map".to_string()),
        }
    }
    Ok(filters)
}

fn create_filter_builder_elem(
    filter_iv: &__InputValue,
    filter_op: FilterOp,
    filter_val: &gson::Value,
) -> Result<FilterBuilderElem, String> {
    Ok(match &filter_iv.sql_type {
        Some(NodeSQLType::Column(col)) => FilterBuilderElem::Column {
            column: Arc::clone(col),
            op: filter_op,
            value: gson::gson_to_json(filter_val)?,
        },
        Some(NodeSQLType::NodeId(_)) => {
            FilterBuilderElem::NodeId(parse_node_id(filter_val.clone())?)
        }
        _ => return Err("Filter type error, attempted filter on non-column".to_string()),
    })
}

/// Reads the "orderBy" argument. Auto-appends the primary key
fn read_argument_order_by<'a, T>(
    field: &__Field,
    query_field: &graphql_parser::query::Field<'a, T>,
    variables: &serde_json::Value,
) -> Result<OrderByBuilder, String>
where
    T: Text<'a> + Eq + AsRef<str>,
{
    // [{"id": "DescNullsLast"}]
    let validated: gson::Value = read_argument("orderBy", field, query_field, variables)?;

    // [<Table>OrderBy!]
    let order_type: OrderByEntityType =
        match field.get_arg("orderBy").unwrap().type_().unmodified_type() {
            __Type::OrderByEntity(order_entity) => order_entity,
            _ => return Err("Could not locate OrderBy Entity type".to_string()),
        };

    let mut orders = vec![];

    let order_field_map = input_field_map(&__Type::OrderByEntity(order_type.clone()));

    // validated user input kv map
    match validated {
        gson::Value::Null | gson::Value::Absent => (),
        gson::Value::Array(x_arr) => {
            for elem in x_arr.iter() {
                // {"id", DescNullsLast}
                match elem {
                    gson::Value::Absent | gson::Value::Null => continue,
                    gson::Value::Object(obj) => {
                        for (column_field_name, order_direction_json) in obj.iter() {
                            let order_direction = match order_direction_json {
                                gson::Value::Absent | gson::Value::Null => continue,
                                gson::Value::String(x) => OrderDirection::from_str(x)?,
                                _ => return Err("Order re-validation error 6".to_string()),
                            };
                            let column_input_value: &__InputValue =
                                match order_field_map.get(column_field_name) {
                                    Some(input_field) => input_field,
                                    None => return Err("Order re-validation error 3".to_string()),
                                };

                            match &column_input_value.sql_type {
                                Some(NodeSQLType::Column(col)) => {
                                    let order_rec = OrderByBuilderElem {
                                        column: Arc::clone(col),
                                        direction: order_direction,
                                    };
                                    orders.push(order_rec);
                                }
                                _ => return Err("Order re-validation error 4".to_string()),
                            }
                        }
                    }
                    _ => return Err("OrderBy re-validation errror 1".to_string()),
                }
            }
        }
        _ => return Err("OrderBy re-validation errror".to_string()),
    };

    // To acheive consistent pagination, sorting should always include primary key
    let pkey = &order_type
        .table
        .primary_key()
        .ok_or_else(|| "Found table with no primary key".to_string())?;

    for col_name in &pkey.column_names {
        for col in &order_type.table.columns {
            if &col.name == col_name {
                let order_rec = OrderByBuilderElem {
                    column: Arc::clone(col),
                    direction: OrderDirection::AscNullsLast,
                };
                orders.push(order_rec);
                break;
            }
        }
    }
    Ok(OrderByBuilder { elems: orders })
}

/// Reads "before" and "after" cursor arguments
fn read_argument_cursor<'a, T>(
    arg_name: &str,
    field: &__Field,
    query_field: &graphql_parser::query::Field<'a, T>,
    variables: &serde_json::Value,
) -> Result<Option<Cursor>, String>
where
    T: Text<'a> + Eq + AsRef<str>,
{
    let validated: gson::Value = read_argument(arg_name, field, query_field, variables)?;

    let _: Scalar = match field.get_arg(arg_name).unwrap().type_().unmodified_type() {
        __Type::Scalar(x) => x,
        _ => return Err(format!("Could not argument {}", arg_name)),
    };

    match validated {
        // Technically null should be treated as a literal here causing no result to return
        // however:
        // - there is no reason to ever intentionally pass a null literal to this argument
        // - alternate implementations treat null as absent for this argument
        // - passing null appears to be a common mistake
        // so for backwards compatibility and ease of use, we'll treat null literal as absent
        gson::Value::Absent | gson::Value::Null => Ok(None),
        gson::Value::String(x) => Ok(Some(Cursor::from_str(&x)?)),
        _ => Err("Cursor re-validation errror".to_string()),
    }
}

pub fn to_connection_builder<'a, T>(
    field: &__Field,
    query_field: &graphql_parser::query::Field<'a, T>,
    fragment_definitions: &Vec<FragmentDefinition<'a, T>>,
    variables: &serde_json::Value,
) -> Result<ConnectionBuilder, String>
where
    T: Text<'a> + Eq + AsRef<str>,
{
    let type_ = field.type_().unmodified_type();
    let type_name = type_
        .name()
        .ok_or("Encountered type without name in connection builder")?;
    let field_map = field_map(&type_);
    let alias = alias_or_name(query_field);

    match &type_ {
        __Type::Connection(xtype) => {
            // Raise for disallowed arguments
            restrict_allowed_arguments(
                vec!["first", "last", "before", "after", "filter", "orderBy"],
                query_field,
            )?;

            // TODO: only one of first/last, before/after provided
            let first: gson::Value = read_argument("first", field, query_field, variables)?;
            let first: Option<u64> = match first {
                gson::Value::Absent | gson::Value::Null => None,
                gson::Value::Number(gson::Number::Integer(n)) if n < 0 => {
                    return Err("`first` must be an unsigned integer".to_string())
                }
                gson::Value::Number(gson::Number::Integer(n)) => Some(n as u64),
                _ => {
                    return Err("Internal Error: failed to parse validated first".to_string());
                }
            };

            let last: gson::Value = read_argument("last", field, query_field, variables)?;
            let last: Option<u64> = match last {
                gson::Value::Absent | gson::Value::Null => None,
                gson::Value::Number(gson::Number::Integer(n)) if n < 0 => {
                    return Err("`last` must be an unsigned integer".to_string())
                }
                gson::Value::Number(gson::Number::Integer(n)) => Some(n as u64),
                _ => {
                    return Err("Internal Error: failed to parse validated last".to_string());
                }
            };

            let max_rows: u64 = xtype
                .schema
                .context
                .schemas
                .values()
                .find(|s| s.oid == xtype.table.schema_oid)
                .map(|x| x.directives.max_rows)
                .unwrap_or(30);

            let before: Option<Cursor> =
                read_argument_cursor("before", field, query_field, variables)?;
            let after: Option<Cursor> =
                read_argument_cursor("after", field, query_field, variables)?;

            // Validate compatible input arguments
            if first.is_some() && last.is_some() {
                return Err("only one of \"first\" and \"last\" may be provided".to_string());
            } else if before.is_some() && after.is_some() {
                return Err("only one of \"before\" and \"after\" may be provided".to_string());
            } else if first.is_some() && before.is_some() {
                return Err("\"first\" may only be used with \"after\"".to_string());
            } else if last.is_some() && after.is_some() {
                return Err("\"last\" may only be used with \"before\"".to_string());
            }

            let filter: FilterBuilder = read_argument_filter(field, query_field, variables)?;
            let order_by: OrderByBuilder = read_argument_order_by(field, query_field, variables)?;

            let mut builder_fields: Vec<ConnectionSelection> = vec![];

            let selection_fields = normalize_selection_set(
                &query_field.selection_set,
                fragment_definitions,
                &type_name,
                variables,
            )?;

            for selection_field in selection_fields {
                match field_map.get(selection_field.name.as_ref()) {
                    None => return Err("unknown field in connection".to_string()),
                    Some(f) => builder_fields.push(match &f.type_.unmodified_type() {
                        __Type::Edge(_) => ConnectionSelection::Edge(to_edge_builder(
                            f,
                            selection_field,
                            fragment_definitions,
                            variables,
                        )?),
                        __Type::PageInfo(_) => ConnectionSelection::PageInfo(to_page_info_builder(
                            f,
                            selection_field,
                            fragment_definitions,
                            variables,
                        )?),

                        _ => match f.name().as_ref() {
                            "totalCount" => ConnectionSelection::TotalCount {
                                alias: alias_or_name(selection_field),
                            },
                            "__typename" => ConnectionSelection::Typename {
                                alias: alias_or_name(selection_field),
                                typename: xtype.name().unwrap(),
                            },
                            _ => return Err("unexpected field type on connection".to_string()),
                        },
                    }),
                }
            }
            Ok(ConnectionBuilder {
                alias,
                source: ConnectionBuilderSource {
                    table: Arc::clone(&xtype.table),
                    fkey: xtype.fkey.clone(),
                },
                first,
                last,
                before,
                after,
                filter,
                order_by,
                selections: builder_fields,
                max_rows,
            })
        }
        _ => Err(format!(
            "can not build query for non-connection type {:?}",
            type_.name()
        )),
    }
}

fn to_page_info_builder<'a, T>(
    field: &__Field,
    query_field: &graphql_parser::query::Field<'a, T>,
    fragment_definitions: &Vec<FragmentDefinition<'a, T>>,
    variables: &serde_json::Value,
) -> Result<PageInfoBuilder, String>
where
    T: Text<'a> + Eq + AsRef<str>,
{
    let type_ = field.type_().unmodified_type();
    let type_name = type_.name().ok_or(format!(
        "Encountered type without name in page info builder: {:?}",
        type_
    ))?;
    let field_map = field_map(&type_);
    let alias = alias_or_name(query_field);

    match type_ {
        __Type::PageInfo(xtype) => {
            let mut builder_fields: Vec<PageInfoSelection> = vec![];

            let selection_fields = normalize_selection_set(
                &query_field.selection_set,
                fragment_definitions,
                &type_name,
                variables,
            )?;

            for selection_field in selection_fields {
                match field_map.get(selection_field.name.as_ref()) {
                    None => return Err("unknown field in pageInfo".to_string()),
                    Some(f) => builder_fields.push(match f.name().as_ref() {
                        "startCursor" => PageInfoSelection::StartCursor {
                            alias: alias_or_name(selection_field),
                        },
                        "endCursor" => PageInfoSelection::EndCursor {
                            alias: alias_or_name(selection_field),
                        },
                        "hasPreviousPage" => PageInfoSelection::HasPreviousPage {
                            alias: alias_or_name(selection_field),
                        },
                        "hasNextPage" => PageInfoSelection::HasNextPage {
                            alias: alias_or_name(selection_field),
                        },
                        "__typename" => PageInfoSelection::Typename {
                            alias: alias_or_name(selection_field),
                            typename: xtype.name().unwrap(),
                        },
                        _ => return Err("unexpected field type on pageInfo".to_string()),
                    }),
                }
            }
            Ok(PageInfoBuilder {
                alias,
                selections: builder_fields,
            })
        }
        _ => Err("can not build query for non-PageInfo type".to_string()),
    }
}

fn to_edge_builder<'a, T>(
    field: &__Field,
    query_field: &graphql_parser::query::Field<'a, T>,
    fragment_definitions: &Vec<FragmentDefinition<'a, T>>,
    variables: &serde_json::Value,
) -> Result<EdgeBuilder, String>
where
    T: Text<'a> + Eq + AsRef<str>,
{
    let type_ = field.type_().unmodified_type();
    let type_name = type_.name().ok_or(format!(
        "Encountered type without name in edge builder: {:?}",
        type_
    ))?;
    let field_map = field_map(&type_);
    let alias = alias_or_name(query_field);

    match type_ {
        __Type::Edge(xtype) => {
            let mut builder_fields = vec![];

            let selection_fields = normalize_selection_set(
                &query_field.selection_set,
                fragment_definitions,
                &type_name,
                variables,
            )?;

            for selection_field in selection_fields {
                match field_map.get(selection_field.name.as_ref()) {
                    None => return Err("unknown field in edge".to_string()),
                    Some(f) => builder_fields.push(match &f.type_.unmodified_type() {
                        __Type::Node(_) => {
                            let node_builder = to_node_builder(
                                f,
                                selection_field,
                                fragment_definitions,
                                variables,
                            )?;
                            EdgeSelection::Node(node_builder)
                        }
                        _ => match f.name().as_ref() {
                            "cursor" => EdgeSelection::Cursor {
                                alias: alias_or_name(selection_field),
                            },
                            "__typename" => EdgeSelection::Typename {
                                alias: alias_or_name(selection_field),
                                typename: xtype.name().unwrap(),
                            },
                            _ => return Err("unexpected field type on edge".to_string()),
                        },
                    }),
                }
            }
            Ok(EdgeBuilder {
                alias,
                selections: builder_fields,
            })
        }
        _ => Err("can not build query for non-edge type".to_string()),
    }
}

pub fn to_node_builder<'a, T>(
    field: &__Field,
    query_field: &graphql_parser::query::Field<'a, T>,
    fragment_definitions: &Vec<FragmentDefinition<'a, T>>,
    variables: &serde_json::Value,
) -> Result<NodeBuilder, String>
where
    T: Text<'a> + Eq + AsRef<str>,
{
    let type_ = field.type_().unmodified_type();

    let alias = alias_or_name(query_field);

    let xtype: NodeType = match type_ {
        __Type::Node(xtype) => {
            restrict_allowed_arguments(vec![], query_field)?;
            xtype
        }
        __Type::NodeInterface(node_interface) => {
            restrict_allowed_arguments(vec!["nodeId"], query_field)?;
            // The nodeId argument is only valid on the entrypoint field for Node
            // relationships to "node" e.g. within edges, do not have any arguments
            let node_id: NodeIdInstance = read_argument_node_id(field, query_field, variables)?;

            let possible_types: Vec<__Type> = node_interface.possible_types().unwrap_or(vec![]);
            let xtype = possible_types.iter().find_map(|x| match x {
                __Type::Node(node_type)
                    if node_type.table.schema == node_id.schema_name
                        && node_type.table.name == node_id.table_name =>
                {
                    Some(node_type)
                }
                _ => None,
            });

            match xtype {
                Some(x) => x.clone(),
                None => {
                    return Err(
                        "Collection referenced by nodeId did not match any known collection"
                            .to_string(),
                    );
                }
            }
        }
        _ => {
            return Err("can not build query for non-node type".to_string());
        }
    };

    let type_name = xtype
        .name()
        .ok_or("Encountered type without name in node builder")?;

    let field_map = field_map(&__Type::Node(xtype.clone()));

    let mut builder_fields = vec![];
    restrict_allowed_arguments(vec!["nodeId"], query_field)?;

    // The nodeId argument is only valid on the entrypoint field for Node
    // relationships to "node" e.g. within edges, do not have any arguments
    let node_id: Option<NodeIdInstance> = match field.get_arg("nodeId").is_some() {
        true => Some(read_argument_node_id(field, query_field, variables)?),
        false => None,
    };

    let selection_fields = normalize_selection_set(
        &query_field.selection_set,
        fragment_definitions,
        &type_name,
        variables,
    )?;

    for selection_field in selection_fields {
        match field_map.get(selection_field.name.as_ref()) {
            None => {
                return Err(format!(
                    "Unknown field '{}' on type '{}'",
                    selection_field.name.as_ref(),
                    &type_name
                ))
            }
            Some(f) => {
                let alias = alias_or_name(selection_field);

                let node_selection = match &f.sql_type {
                    Some(node_sql_type) => match node_sql_type {
                        NodeSQLType::Column(col) => NodeSelection::Column(ColumnBuilder {
                            alias,
                            column: Arc::clone(col),
                        }),
                        NodeSQLType::Function(func) => {
                            let function_selection = match &f.type_() {
                                __Type::Scalar(_) => FunctionSelection::ScalarSelf,
                                __Type::Node(_) => {
                                    let node_builder = to_node_builder(
                                        f,
                                        selection_field,
                                        fragment_definitions,
                                        variables,
                                        // TODO need ref to fkey here
                                    )?;
                                    FunctionSelection::Node(node_builder)
                                }
                                __Type::Connection(_) => {
                                    let connection_builder = to_connection_builder(
                                        f,
                                        selection_field,
                                        fragment_definitions,
                                        variables,
                                        // TODO need ref to fkey here
                                    )?;
                                    FunctionSelection::Connection(connection_builder)
                                }
                                _ => return Err("invalid return type from function".to_string()),
                            };
                            NodeSelection::Function(FunctionBuilder {
                                alias,
                                function: Arc::clone(func),
                                table: Arc::clone(&xtype.table),
                                selection: function_selection,
                            })
                        }
                        NodeSQLType::NodeId(pkey_columns) => {
                            NodeSelection::NodeId(NodeIdBuilder {
                                alias,
                                columns: pkey_columns.clone(), // interior is arc
                                table_name: xtype.table.name.clone(),
                                schema_name: xtype.table.schema.clone(),
                            })
                        }
                    },
                    _ => match f.name().as_ref() {
                        "__typename" => NodeSelection::Typename {
                            alias: alias_or_name(selection_field),
                            typename: xtype.name().unwrap(),
                        },
                        _ => match f.type_().unmodified_type() {
                            __Type::Connection(_) => {
                                let con_builder = to_connection_builder(
                                    f,
                                    selection_field,
                                    fragment_definitions,
                                    variables,
                                );
                                NodeSelection::Connection(con_builder?)
                            }
                            __Type::Node(_) => {
                                let node_builder = to_node_builder(
                                    f,
                                    selection_field,
                                    fragment_definitions,
                                    variables,
                                );
                                NodeSelection::Node(node_builder?)
                            }
                            _ => {
                                return Err(format!("unexpected field type on node {}", f.name()));
                            }
                        },
                    },
                };
                builder_fields.push(node_selection);
            }
        }
    }
    Ok(NodeBuilder {
        node_id,
        alias,
        table: Arc::clone(&xtype.table),
        fkey: xtype.fkey.clone(),
        reverse_reference: xtype.reverse_reference,
        selections: builder_fields,
    })
}

// Introspection

#[allow(clippy::large_enum_variant)]
#[derive(Serialize, Clone, Debug)]
pub enum __FieldField {
    Name,
    Description,
    Arguments(Vec<__InputValueBuilder>),
    Type(__TypeBuilder),
    IsDeprecated,
    DeprecationReason,
    Typename { alias: String, typename: String },
}

#[derive(Serialize, Clone, Debug)]
pub struct __FieldSelection {
    pub alias: String,
    pub selection: __FieldField,
}
#[derive(Clone, Debug)]
pub struct __FieldBuilder {
    pub field: __Field,
    //pub type_: __Type,
    pub selections: Vec<__FieldSelection>,
}

#[derive(Serialize, Clone, Debug)]
pub enum __EnumValueField {
    Name,
    Description,
    IsDeprecated,
    DeprecationReason,
    Typename { alias: String, typename: String },
}

#[derive(Serialize, Clone, Debug)]
pub struct __EnumValueSelection {
    pub alias: String,
    pub selection: __EnumValueField,
}

#[derive(Clone, Debug)]
pub struct __EnumValueBuilder {
    pub enum_value: __EnumValue,
    pub selections: Vec<__EnumValueSelection>,
}

#[allow(clippy::large_enum_variant)]
#[derive(Serialize, Clone, Debug)]
pub enum __InputValueField {
    Name,
    Description,
    Type(__TypeBuilder),
    DefaultValue,
    IsDeprecated,
    DeprecationReason,
    Typename { alias: String, typename: String },
}

#[derive(Serialize, Clone, Debug)]
pub struct __InputValueSelection {
    pub alias: String,
    pub selection: __InputValueField,
}

#[derive(Clone, Debug)]
pub struct __InputValueBuilder {
    pub input_value: __InputValue,
    pub selections: Vec<__InputValueSelection>,
}

#[allow(clippy::large_enum_variant)]
#[derive(Clone, Debug)]
pub enum __TypeField {
    Kind,
    Name,
    Description,
    // More
    Fields(Option<Vec<__FieldBuilder>>),
    InputFields(Option<Vec<__InputValueBuilder>>),

    Interfaces(Vec<__TypeBuilder>),
    EnumValues(Option<Vec<__EnumValueBuilder>>),
    PossibleTypes(Option<Vec<__TypeBuilder>>),
    OfType(Option<__TypeBuilder>),
    Typename {
        alias: String,
        typename: Option<String>,
    },
}

#[derive(Clone, Debug)]
pub struct __TypeSelection {
    pub alias: String,
    pub selection: __TypeField,
}

#[derive(Clone, Debug)]
pub struct __TypeBuilder {
    pub type_: __Type,
    pub selections: Vec<__TypeSelection>,
}

#[derive(Clone, Debug)]
pub enum __DirectiveField {
    Name,
    Description,
    Locations,
    Args(Vec<__InputValueBuilder>),
    IsRepeatable,
    Typename { alias: String, typename: String },
}

#[derive(Clone, Debug)]
pub struct __DirectiveSelection {
    pub alias: String,
    pub selection: __DirectiveField,
}

#[derive(Clone, Debug)]
pub struct __DirectiveBuilder {
    pub directive: __Directive,
    pub selections: Vec<__DirectiveSelection>,
}

#[derive(Serialize, Clone, Debug)]
#[allow(dead_code)]
#[serde(untagged)]
pub enum __SchemaField {
    Types(Vec<__TypeBuilder>),
    QueryType(__TypeBuilder),
    MutationType(Option<__TypeBuilder>),
    SubscriptionType(Option<__TypeBuilder>),
    Directives(Vec<__DirectiveBuilder>),
    Typename { alias: String, typename: String },
}

#[derive(Serialize, Clone, Debug)]
pub struct __SchemaSelection {
    pub alias: String,
    pub selection: __SchemaField,
}

#[derive(Clone)]
pub struct __SchemaBuilder {
    pub schema: __Schema,
    pub selections: Vec<__SchemaSelection>,
}

impl __Schema {
    pub fn to_enum_value_builder<'a, T>(
        &self,
        enum_value: &__EnumValue,
        query_field: &graphql_parser::query::Field<'a, T>,
        fragment_definitions: &Vec<FragmentDefinition<'a, T>>,
        variables: &serde_json::Value,
    ) -> Result<__EnumValueBuilder, String>
    where
        T: Text<'a> + Eq + AsRef<str>,
    {
        let selection_fields = normalize_selection_set(
            &query_field.selection_set,
            fragment_definitions,
            &"__EnumValue".to_string(),
            variables,
        )?;

        let mut builder_fields = vec![];

        for selection_field in selection_fields {
            let enum_value_field_name = selection_field.name.as_ref();

            let __enum_value_field = match enum_value_field_name {
                "name" => __EnumValueField::Name,
                "description" => __EnumValueField::Description,
                "isDeprecated" => __EnumValueField::IsDeprecated,
                "deprecationReason" => __EnumValueField::DeprecationReason,
                "__typename" => __EnumValueField::Typename {
                    alias: alias_or_name(selection_field),
                    typename: enum_value.name(),
                },
                _ => {
                    return Err(format!(
                        "unknown field in __EnumValue: {}",
                        enum_value_field_name
                    ))
                }
            };

            builder_fields.push(__EnumValueSelection {
                alias: alias_or_name(selection_field),
                selection: __enum_value_field,
            });
        }

        Ok(__EnumValueBuilder {
            enum_value: enum_value.clone(),
            selections: builder_fields,
        })
    }

    pub fn to_input_value_builder<'a, T>(
        &self,
        input_value: &__InputValue,
        query_field: &graphql_parser::query::Field<'a, T>,
        fragment_definitions: &Vec<FragmentDefinition<'a, T>>,
        variables: &serde_json::Value,
    ) -> Result<__InputValueBuilder, String>
    where
        T: Text<'a> + Eq + AsRef<str>,
    {
        let selection_fields = normalize_selection_set(
            &query_field.selection_set,
            fragment_definitions,
            &"__InputValue".to_string(),
            variables,
        )?;

        let mut builder_fields = vec![];

        for selection_field in selection_fields {
            let input_value_field_name = selection_field.name.as_ref();

            let __input_value_field = match input_value_field_name {
                "name" => __InputValueField::Name,
                "description" => __InputValueField::Description,
                "type" => {
                    let t = input_value.type_.clone();

                    let t_builder = self.to_type_builder_from_type(
                        &t,
                        selection_field,
                        fragment_definitions,
                        variables,
                    )?;
                    __InputValueField::Type(t_builder)
                }
                "defaultValue" => __InputValueField::DefaultValue,
                "isDeprecated" => __InputValueField::IsDeprecated,
                "deprecationReason" => __InputValueField::DeprecationReason,
                "__typename" => __InputValueField::Typename {
                    alias: alias_or_name(selection_field),
                    typename: input_value.name(),
                },
                _ => {
                    return Err(format!(
                        "unknown field in __InputValue: {}",
                        input_value_field_name
                    ))
                }
            };

            builder_fields.push(__InputValueSelection {
                alias: alias_or_name(selection_field),
                selection: __input_value_field,
            });
        }

        Ok(__InputValueBuilder {
            input_value: input_value.clone(),
            selections: builder_fields,
        })
    }

    pub fn to_field_builder<'a, T>(
        &self,
        field: &__Field,
        query_field: &graphql_parser::query::Field<'a, T>,
        fragment_definitions: &Vec<FragmentDefinition<'a, T>>,
        variables: &serde_json::Value,
    ) -> Result<__FieldBuilder, String>
    where
        T: Text<'a> + Eq + AsRef<str>,
    {
        let selection_fields = normalize_selection_set(
            &query_field.selection_set,
            fragment_definitions,
            &"__Field".to_string(),
            variables,
        )?;

        let mut builder_fields = vec![];

        for selection_field in selection_fields {
            let type_field_name = selection_field.name.as_ref();

            let __field_field = match type_field_name {
                "name" => __FieldField::Name,
                "description" => __FieldField::Description,
                "args" => {
                    let mut f_builders: Vec<__InputValueBuilder> = vec![];
                    let args = field.args();

                    for arg in args {
                        let f_builder = self.to_input_value_builder(
                            &arg,
                            selection_field,
                            fragment_definitions,
                            variables,
                        )?;
                        f_builders.push(f_builder)
                    }
                    __FieldField::Arguments(f_builders)
                }
                "type" => {
                    let t = field.type_();

                    let t_builder = self.to_type_builder_from_type(
                        &t,
                        selection_field,
                        fragment_definitions,
                        variables,
                    )?;
                    __FieldField::Type(t_builder)
                }
                "isDeprecated" => __FieldField::IsDeprecated,
                "deprecationReason" => __FieldField::DeprecationReason,
                "__typename" => __FieldField::Typename {
                    alias: alias_or_name(selection_field),
                    typename: field.name(),
                },
                _ => return Err(format!("unknown field in __Field {}", type_field_name)),
            };

            builder_fields.push(__FieldSelection {
                alias: alias_or_name(selection_field),
                selection: __field_field,
            });
        }

        Ok(__FieldBuilder {
            field: field.clone(),
            selections: builder_fields,
        })
    }

    pub fn to_type_builder<'a, T>(
        &self,
        field: &__Field,
        query_field: &graphql_parser::query::Field<'a, T>,
        fragment_definitions: &Vec<FragmentDefinition<'a, T>>,
        mut type_name: Option<String>,
        variables: &serde_json::Value,
    ) -> Result<Option<__TypeBuilder>, String>
    where
        T: Text<'a> + Eq + AsRef<str>,
    {
        if field.type_.unmodified_type() != __Type::__Type(__TypeType {}) {
            return Err("can not build query for non-__type type".to_string());
        }

        let name_arg_result: Result<gson::Value, String> =
            read_argument("name", field, query_field, variables);
        let name_arg: Option<String> = match name_arg_result {
            // This builder (too) is overloaded and the arg is not present in all uses
            Err(_) => None,
            Ok(name_arg) => match name_arg {
                gson::Value::String(narg) => Some(narg),
                _ => {
                    return Err("Internal Error: failed to parse validated name".to_string());
                }
            },
        };

        if name_arg.is_some() {
            type_name = name_arg;
        }
        if type_name.is_none() {
            return Err("no name found for __type".to_string());
        }
        let type_name = type_name.unwrap();

        let type_map = type_map(self);
        let requested_type: Option<&__Type> = type_map.get(&type_name);

        match requested_type {
            Some(requested_type) => {
                // Result<> to Result<Option<>>
                self.to_type_builder_from_type(
                    requested_type,
                    query_field,
                    fragment_definitions,
                    variables,
                )
                .map(Some)
            }
            None => Ok(None),
        }
    }

    pub fn to_type_builder_from_type<'a, T>(
        &self,
        type_: &__Type,
        query_field: &graphql_parser::query::Field<'a, T>,
        fragment_definitions: &Vec<FragmentDefinition<'a, T>>,
        variables: &serde_json::Value,
    ) -> Result<__TypeBuilder, String>
    where
        T: Text<'a> + Eq + AsRef<str>,
    {
        let field_map = field_map(&__Type::__Type(__TypeType {}));

        let selection_fields = normalize_selection_set(
            &query_field.selection_set,
            fragment_definitions,
            &"__Type".to_string(),
            variables,
        )?;

        let mut builder_fields = vec![];

        for selection_field in selection_fields {
            let type_field_name = selection_field.name.as_ref();
            // ex: type_field_field  = 'name'
            match field_map.get(type_field_name) {
                None => return Err(format!("unknown field on __Type: {}", type_field_name)),
                Some(f) => builder_fields.push(__TypeSelection {
                    alias: alias_or_name(selection_field),
                    selection: match f.name().as_str() {
                        "kind" => __TypeField::Kind,
                        "name" => __TypeField::Name,
                        "description" => __TypeField::Description,
                        "fields" => {
                            // TODO read "include_deprecated" arg.
                            let type_fields = type_.fields(true);
                            match type_fields {
                                None => __TypeField::Fields(None),
                                Some(vec_fields) => {
                                    let mut f_builders: Vec<__FieldBuilder> = vec![];

                                    for vec_field in vec_fields {
                                        if vec!["__type".to_string(), "__schema".to_string()]
                                            .contains(&vec_field.name())
                                        {
                                            continue;
                                        }

                                        let f_builder = self.to_field_builder(
                                            &vec_field,
                                            selection_field,
                                            fragment_definitions,
                                            variables,
                                        )?;
                                        f_builders.push(f_builder)
                                    }
                                    __TypeField::Fields(Some(f_builders))
                                }
                            }
                        }
                        "inputFields" => {
                            let type_inputs = type_.input_fields();
                            match type_inputs {
                                None => __TypeField::InputFields(None),
                                Some(vec_fields) => {
                                    let mut f_builders: Vec<__InputValueBuilder> = vec![];

                                    for vec_field in vec_fields {
                                        let f_builder = self.to_input_value_builder(
                                            &vec_field,
                                            selection_field,
                                            fragment_definitions,
                                            variables,
                                        )?;
                                        f_builders.push(f_builder)
                                    }
                                    __TypeField::InputFields(Some(f_builders))
                                }
                            }
                        }
                        "interfaces" => {
                            match type_.interfaces() {
                                Some(interfaces) => {
                                    let mut interface_builders = vec![];
                                    for interface in &interfaces {
                                        let interface_builder = self.to_type_builder_from_type(
                                            interface,
                                            selection_field,
                                            fragment_definitions,
                                            variables,
                                        )?;
                                        interface_builders.push(interface_builder);
                                    }
                                    __TypeField::Interfaces(interface_builders)
                                }
                                None => {
                                    // Declares as nullable, but breaks graphiql
                                    __TypeField::Interfaces(vec![])
                                }
                            }
                        }
                        "enumValues" => {
                            let enum_value_builders = match type_.enum_values(true) {
                                Some(enum_values) => {
                                    let mut f_builders: Vec<__EnumValueBuilder> = vec![];
                                    for enum_value in &enum_values {
                                        let f_builder = self.to_enum_value_builder(
                                            enum_value,
                                            selection_field,
                                            fragment_definitions,
                                            variables,
                                        )?;
                                        f_builders.push(f_builder)
                                    }
                                    Some(f_builders)
                                }
                                None => None,
                            };
                            __TypeField::EnumValues(enum_value_builders)
                        }
                        "possibleTypes" => match type_.possible_types() {
                            Some(types) => {
                                let mut type_builders = vec![];
                                for ty in &types {
                                    let type_builder = self.to_type_builder_from_type(
                                        ty,
                                        selection_field,
                                        fragment_definitions,
                                        variables,
                                    )?;

                                    type_builders.push(type_builder);
                                }
                                __TypeField::PossibleTypes(Some(type_builders))
                            }
                            None => __TypeField::PossibleTypes(None),
                        },
                        "ofType" => {
                            let unwrapped_type_builder = match type_ {
                                __Type::List(list_type) => {
                                    let inner_type: __Type = (*(list_type.type_)).clone();
                                    Some(self.to_type_builder_from_type(
                                        &inner_type,
                                        selection_field,
                                        fragment_definitions,
                                        variables,
                                    )?)
                                }
                                __Type::NonNull(non_null_type) => {
                                    let inner_type = (*(non_null_type.type_)).clone();
                                    Some(self.to_type_builder_from_type(
                                        &inner_type,
                                        selection_field,
                                        fragment_definitions,
                                        variables,
                                    )?)
                                }
                                _ => None,
                            };
                            __TypeField::OfType(unwrapped_type_builder)
                        }
                        "__typename" => __TypeField::Typename {
                            alias: alias_or_name(selection_field),
                            typename: type_.name(),
                        },
                        _ => {
                            return Err(format!(
                                "unexpected field {} type on __Type",
                                type_field_name
                            ))
                        }
                    },
                }),
            }
        }

        Ok(__TypeBuilder {
            type_: type_.clone(),
            selections: builder_fields,
        })
    }

    pub fn to_directive_builder<'a, T>(
        &self,
        directive: &__Directive,
        query_field: &graphql_parser::query::Field<'a, T>,
        fragment_definitions: &Vec<FragmentDefinition<'a, T>>,
        variables: &serde_json::Value,
    ) -> Result<__DirectiveBuilder, String>
    where
        T: Text<'a> + Eq + AsRef<str>,
    {
        let selection_fields = normalize_selection_set(
            &query_field.selection_set,
            fragment_definitions,
            &__Directive::TYPE.to_string(),
            variables,
        )?;

        let mut builder_fields = vec![];

        for selection_field in selection_fields {
            let field_name = selection_field.name.as_ref();

            let directive_field = match field_name {
                "name" => __DirectiveField::Name,
                "description" => __DirectiveField::Description,
                "locations" => __DirectiveField::Locations,
                "args" => {
                    let mut builders: Vec<__InputValueBuilder> = vec![];
                    let args = directive.args();

                    for arg in args {
                        let builder = self.to_input_value_builder(
                            arg,
                            selection_field,
                            fragment_definitions,
                            variables,
                        )?;
                        builders.push(builder)
                    }
                    __DirectiveField::Args(builders)
                }
                "isRepeatable" => __DirectiveField::IsRepeatable,
                "__typename" => __DirectiveField::Typename {
                    alias: alias_or_name(selection_field),
                    typename: __Directive::TYPE.to_string(),
                },
                _ => {
                    return Err(format!(
                        "unknown field {} in {}",
                        field_name,
                        __Directive::TYPE,
                    ))
                }
            };

            builder_fields.push(__DirectiveSelection {
                alias: alias_or_name(selection_field),
                selection: directive_field,
            });
        }

        Ok(__DirectiveBuilder {
            directive: directive.clone(),
            selections: builder_fields,
        })
    }

    pub fn to_schema_builder<'a, T>(
        &self,
        field: &__Field,
        query_field: &graphql_parser::query::Field<'a, T>,
        fragment_definitions: &Vec<FragmentDefinition<'a, T>>,
        variables: &serde_json::Value,
    ) -> Result<__SchemaBuilder, String>
    where
        T: Text<'a> + Eq + AsRef<str>,
    {
        let type_ = field.type_.unmodified_type();
        let type_name = type_
            .name()
            .ok_or("Encountered type without name in schema builder")?;
        let field_map = field_map(&type_);

        match type_ {
            __Type::__Schema(_) => {
                let mut builder_fields: Vec<__SchemaSelection> = vec![];

                let selection_fields = normalize_selection_set(
                    &query_field.selection_set,
                    fragment_definitions,
                    &type_name,
                    variables,
                )?;

                for selection_field in selection_fields {
                    let field_name = selection_field.name.as_ref();

                    match field_map.get(field_name) {
                        None => return Err(format!("unknown field in __Schema: {}", field_name)),
                        Some(f) => builder_fields.push(__SchemaSelection {
                            alias: alias_or_name(selection_field),
                            selection: match f.name().as_str() {
                                "types" => {
                                    let builders = self
                                        .types()
                                        .iter()
                                        // Filter out intropsection meta-types
                                        //.filter(|x| {
                                        // !x.name().unwrap_or("".to_string()).starts_with("__")
                                        //})
                                        .map(|t| {
                                            self.to_type_builder(
                                                f,
                                                selection_field,
                                                fragment_definitions,
                                                t.name(),
                                                variables,
                                            )
                                            .map(|x| x.unwrap())
                                        })
                                        // from Vec<Result> to Result<Vec>
                                        .collect::<Result<Vec<_>, _>>()?;
                                    __SchemaField::Types(builders)
                                }
                                "queryType" => {
                                    let builder = self.to_type_builder(
                                        f,
                                        selection_field,
                                        fragment_definitions,
                                        Some("Query".to_string()),
                                        variables,
                                    )?;
                                    __SchemaField::QueryType(builder.unwrap())
                                }
                                "mutationType" => {
                                    let builder = self.to_type_builder(
                                        f,
                                        selection_field,
                                        fragment_definitions,
                                        Some("Mutation".to_string()),
                                        variables,
                                    )?;
                                    __SchemaField::MutationType(builder)
                                }
                                "subscriptionType" => __SchemaField::SubscriptionType(None),
                                "directives" => {
                                    let builders = self
                                        .directives()
                                        .iter()
                                        .map(|directive| {
                                            self.to_directive_builder(
                                                directive,
                                                selection_field,
                                                fragment_definitions,
                                                variables,
                                            )
                                        })
                                        .collect::<Result<Vec<_>, _>>()?;
                                    __SchemaField::Directives(builders)
                                }
                                "__typename" => __SchemaField::Typename {
                                    alias: alias_or_name(selection_field),
                                    typename: field.name(),
                                },
                                _ => {
                                    return Err(format!(
                                        "unexpected field {} type on __Schema",
                                        field_name
                                    ))
                                }
                            },
                        }),
                    }
                }

                Ok(__SchemaBuilder {
                    schema: self.clone(),
                    selections: builder_fields,
                })
            }
            _ => Err("can not build query for non-__schema type".to_string()),
        }
    }
}<|MERGE_RESOLUTION|>--- conflicted
+++ resolved
@@ -914,19 +914,11 @@
                             continue;
                         }
 
-<<<<<<< HEAD
                         let filter_builder =
                             create_filter_builder_elem(filter_iv, filter_op, filter_val)?;
                         filters.push(filter_builder);
                     }
                 }
-=======
-            // Skip absent
-            // Technically nulls should be treated as literals. It will always filter out all rows
-            // val <op> null is never true
-            if filter_val == &gson::Value::Absent {
-                continue;
->>>>>>> 8866e856
             }
             gson::Value::Array(values) if k == AND_FILTER_NAME || k == OR_FILTER_NAME => {
                 // If there are no inner filters we avoid creating an argumentless AND/OR expression
