--- conflicted
+++ resolved
@@ -1236,21 +1236,13 @@
                                     Some(node_sql_type) => match node_sql_type {
                                         NodeSQLType::Column(col) => {
                                             NodeSelection::Column(ColumnBuilder {
-<<<<<<< HEAD
                                                 alias,
-=======
-                                                alias: alias_or_name(selection_field),
->>>>>>> 4fc0a08d
                                                 column: col.clone(),
                                             })
                                         }
                                         NodeSQLType::Function(func) => {
                                             NodeSelection::Function(FunctionBuilder {
-<<<<<<< HEAD
                                                 alias,
-=======
-                                                alias: alias_or_name(selection_field),
->>>>>>> 4fc0a08d
                                                 function: func.clone(),
                                             })
                                         }
