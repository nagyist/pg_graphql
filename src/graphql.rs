--- conflicted
+++ resolved
@@ -3003,6 +3003,7 @@
     GreaterThanEqualTo,
     In,
     Is,
+    StartsWith,
 }
 
 impl ToString for FilterOp {
@@ -3016,6 +3017,7 @@
             Self::GreaterThanEqualTo => "gte",
             Self::In => "in",
             Self::Is => "is",
+            Self::StartsWith => "startsWith",
         }
         .to_string()
     }
@@ -3034,6 +3036,7 @@
             "gte" => Ok(Self::GreaterThanEqualTo),
             "in" => Ok(Self::In),
             "is" => Ok(Self::Is),
+            "startsWith" => Ok(Self::StartsWith),
             _ => Err("Invalid filter operation".to_string()),
         }
     }
@@ -3110,6 +3113,7 @@
                         FilterOp::GreaterThanEqualTo,
                         FilterOp::In,
                         FilterOp::Is,
+                        FilterOp::StartsWith,
                     ],
                     Scalar::BigInt => vec![
                         FilterOp::Equal,
@@ -3174,7 +3178,8 @@
                         | FilterOp::GreaterThan
                         | FilterOp::GreaterThanEqualTo
                         | FilterOp::LessThan
-                        | FilterOp::LessThanEqualTo => __InputValue {
+                        | FilterOp::LessThanEqualTo
+                        | FilterOp::StartsWith => __InputValue {
                             name_: op.to_string(),
                             type_: __Type::Scalar(scalar.clone()),
                             description: None,
@@ -3202,25 +3207,8 @@
                             default_value: None,
                             sql_type: None,
                         },
-<<<<<<< HEAD
-                    ]),
-                };
-
-                match scalar {
-                    Scalar::String => scalar_infields.push(__InputValue {
-                        name_: "startsWith".to_string(),
-                        type_: __Type::Scalar(scalar.clone()),
-                        description: None,
-                        default_value: None,
-                        sql_type: None,
-                    }),
-                    _ => (),
-                };
-                scalar_infields
-=======
                     })
                     .collect()
->>>>>>> 2e6bbc8b
             }
             FilterableType::Enum(enum_) => {
                 vec![
