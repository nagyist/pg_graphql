--- conflicted
+++ resolved
@@ -1849,11 +1849,7 @@
                         case
                             when graphql.name_literal(root.sel) = 'edges' then
                                 format(
-<<<<<<< HEAD
-                                    '%L, coalesce(jsonb_agg(jsonb_build_object(%s) %s), jsonb_build_array())',
-=======
-                                    '%L, json_agg(%s %s)',
->>>>>>> 261defd1
+                                    '%L, coalesce(jsonb_agg(%s %s), jsonb_build_array())',
                                     graphql.alias_or_name_literal(root.sel),
                                     (
                                         select
