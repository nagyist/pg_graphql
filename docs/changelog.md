## 1.0.0
- Initial release

## 1.0.1
- feature: Add support for Postgres 15

## 1.0.2
- bugfix: Correct inconsistent treatment of null literals

## 1.1.0
- feature: Add support for Views, Materialized Views, and Foreign Tables
- feature: Add support for filtering on `is null` and `is not null`
- feature: User configurable page size
- bugfix: Remove requirement for `insert` permission on every column for inserts to succeed
- bugfix: `hasNextPage` and `hasPreviousPage` during reverse pagination were backwards

## 1.2.0
- feature: `String` type filters support `ilike`, `like`, `startsWith`
- feature: Support for `@skip` and `@include` directives
- feature: Custom descriptions via comment directive `@graphql({"description": ...})`
- bugfix: Unknown types are represented in GraphQL schema as `Opaque` rather than `String`
- bugfix: PostgreSQL type modifiers, e.g. char(n), no longer truncate excess text
- bugfix: Creating a new enum variant between existing variants no longer errors

## 1.2.1
- feature: `String` type filters support `regex`, `iregex`
- feature: computed relationships via functions returning setof
- bugfix: function based computed columns with same name no longer error

## 1.2.2
- feature: reproducible builds

## 1.2.3
- bugfix: enums not on the roles `search_path` are excluded from introspection
- bugfix: remove duplicate Enum registration
- bugfix: foreign keys on non-null columns produce non-null GraphQL relationships

## master
- rename enum variants with comment directive `@graphql({"mappings": "sql-value": "graphql_value""})`
<<<<<<< HEAD
- bugfix: @skip and @include directives missing from introspection schema
=======
- bugfix: query with more than 50 fields fails
>>>>>>> b2558923
<|MERGE_RESOLUTION|>--- conflicted
+++ resolved
@@ -37,8 +37,5 @@
 
 ## master
 - rename enum variants with comment directive `@graphql({"mappings": "sql-value": "graphql_value""})`
-<<<<<<< HEAD
-- bugfix: @skip and @include directives missing from introspection schema
-=======
 - bugfix: query with more than 50 fields fails
->>>>>>> b2558923
+- bugfix: @skip and @include directives missing from introspection schema